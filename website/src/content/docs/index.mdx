--- conflicted
+++ resolved
@@ -38,17 +38,12 @@
 import "../../styles/_community.scss";
 import Netlify from "@src/components/Netlify.astro";
 
-<<<<<<< HEAD
 
 <div class="gradient"></div>
 <div class="grid"></div>
 
 <Card>
   <h2 align="center">
-=======
-<Card >
-  <h2>
->>>>>>> df9129bc
     What's Biome
   </h2>
   <p>
@@ -73,7 +68,6 @@
   ```
 </Card>
 
-<<<<<<< HEAD
 
 <div class="hero-code">
   <div class="formatter">
@@ -111,10 +105,33 @@
 </div>
 
 <div class="card-cnt">
-  <CardGrid>
-=======
-<CardGrid stagger>
->>>>>>> df9129bc
+  <Card >
+  <h2>
+    What's Biome
+  </h2>
+  <p>
+    Biome is a performant toolchain for web projects, it aims to provide developer tools to maintain the health of said projects.
+
+    ```shell
+    npm install --save-dev --save-exact @biomejs/biome
+    ```
+  </p>
+
+  **Biome is a [fast formatter](./benchmark#formatting)** for _JavaScript_, _TypeScript_, _JSX_, and _JSON_ that scores **[96% compatibility with _Prettier_](https://console.algora.io/challenges/prettier)**.
+
+  ```shell
+  npx @biomejs/biome format ./src
+  ```
+
+  **Biome is a [performant linter](https://github.com/biomejs/biome/tree/main/benchmark#linting)** for _JavaScript_, _TypeScript_, and _JSX_ that features **[more than 170 rules](https://biomejs.dev/linter/rules/)** from ESLint, TypeSCript ESLint, and [other sources](https://github.com/biomejs/biome/discussions/3).
+  It **outputs detailed and contextualized diagnostics** that help you to improve your code and become a better programmer!
+
+  ```shell
+  npx @biomejs/biome lint ./src
+  ```
+</Card>
+
+<CardGrid>
     <Card title="Fast" icon="rocket">
       Built with Rust and an innovative architecture inspired by rust-analyzer.
     </Card>
